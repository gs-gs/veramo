--- conflicted
+++ resolved
@@ -15,11 +15,7 @@
   },
   "dependencies": {
     "@veramo/core": "^4.0.0",
-<<<<<<< HEAD
     "@veramo/credential-w3c": "^4.0.0",
-=======
-    "@veramo/credential-w3c": "^4.0.2",
->>>>>>> 4531e50a
     "@veramo/did-jwt": "^4.0.0",
     "@veramo/message-handler": "^4.0.0",
     "debug": "^4.3.3",
