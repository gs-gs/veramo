--- conflicted
+++ resolved
@@ -1,7 +1,7 @@
 {
   "name": "@veramo/did-provider-web",
   "description": "Veramo plugin that can enable creation and control of did:web identifiers.",
-  "version": "3.1.3",
+  "version": "3.1.4",
   "main": "build/index.js",
   "types": "build/index.d.ts",
   "scripts": {
@@ -9,15 +9,9 @@
     "extract-api": "yarn veramo dev extract-api"
   },
   "dependencies": {
-<<<<<<< HEAD
-    "@veramo/core": "^3.1.0",
-    "@veramo/did-manager": "^3.1.0",
+    "@veramo/core": "^3.1.4",
+    "@veramo/did-manager": "^3.1.4",
     "debug": "^4.3.3"
-=======
-    "@veramo/core": "^3.1.3",
-    "@veramo/did-manager": "^3.1.3",
-    "debug": "^4.1.1"
->>>>>>> 67bd7422
   },
   "devDependencies": {
     "@types/debug": "4.1.7",
